extern crate byteorder;
extern crate bytes;
extern crate colored;
#[macro_use]
extern crate failure;
extern crate flate2;
#[macro_use]
extern crate flatdata;
extern crate itertools;
#[macro_use]
extern crate log;
extern crate prost;
#[macro_use]
extern crate prost_derive;
extern crate pbr;
#[cfg(test)]
#[macro_use]
extern crate proptest;
extern crate stderrlog;
#[macro_use]
extern crate structopt;

mod args;
mod ids;
mod osmflat;
mod osmpbf;
mod stats;
mod strings;

use osmpbf::{build_block_index, read_block, BlockIndex, BlockType};
use stats::Stats;
use strings::StringTable;

use colored::*;
use failure::Error;
use flatdata::{ArchiveBuilder, FileResourceStorage};
use itertools::Itertools;
use pbr::ProgressBar;
use structopt::StructOpt;

use std::collections::{hash_map, HashMap};
use std::fs::File;
use std::io::{self, Read, Seek};
use std::str;

fn serialize_header(
    header_block: &osmpbf::HeaderBlock,
    builder: &osmflat::OsmBuilder,
    stringtable: &mut StringTable,
) -> Result<(), io::Error> {
    let mut header_buf = flatdata::StructBuf::<osmflat::Header>::new();
    let mut header = header_buf.get_mut();

    if let Some(ref bbox) = header_block.bbox {
        header.set_bbox_left(bbox.left);
        header.set_bbox_right(bbox.right);
        header.set_bbox_top(bbox.top);
        header.set_bbox_bottom(bbox.bottom);
    };

    header.set_required_feature_first_idx(stringtable.next_index());
    header.set_required_features_size(header_block.required_features.len() as u32);
    for feature in &header_block.required_features {
        stringtable.push(feature.clone());
    }

    header.set_optional_feature_first_idx(stringtable.next_index());
    header.set_optional_features_size(header_block.optional_features.len() as u32);
    for feature in &header_block.optional_features {
        stringtable.push(feature.clone());
    }

    if let Some(ref writingprogram) = header_block.writingprogram {
        // TODO: Should we also add our name here?
        header.set_writingprogram_idx(stringtable.push(writingprogram.clone()));
    }

    if let Some(ref source) = header_block.source {
        header.set_source_idx(stringtable.push(source.clone()));
    }

    if let Some(timestamp) = header_block.osmosis_replication_timestamp {
        header.set_osmosis_replication_timestamp(timestamp);
    }

    if let Some(number) = header_block.osmosis_replication_sequence_number {
        header.set_osmosis_replication_sequence_number(number);
    }

    if let Some(ref url) = header_block.osmosis_replication_base_url {
        header.set_osmosis_replication_base_url_idx(stringtable.push(url.clone()));
    }

    builder.set_header(header.into_ref())?;
    Ok(())
}

/// Holds tags external vector and deduplicates tags.
struct TagSerializer<'a> {
    tags: flatdata::ExternalVector<'a, osmflat::Tag>,
    tags_index: flatdata::ExternalVector<'a, osmflat::TagIndex>,
    dedup: HashMap<(u32, u32), u32>, // deduplication table: (key_idx, val_idx) -> pos
}

impl<'a> TagSerializer<'a> {
<<<<<<< HEAD
    fn new(
        builder: &'a osmflat::OsmBuilder,
        stringtable: Rc<RefCell<StringTable>>,
    ) -> Result<Self, io::Error> {
=======
    fn new(builder: &'a osmflat::OsmBuilder) -> Result<Self, Error> {
>>>>>>> bd19b851
        Ok(Self {
            tags: builder.start_tags()?,
            tags_index: builder.start_tags_index()?,
            dedup: HashMap::new(),
        })
    }

    fn serialize(&mut self, key_idx: u32, val_idx: u32) -> Result<(), Error> {
        let idx = match self.dedup.entry((key_idx, val_idx)) {
            hash_map::Entry::Occupied(entry) => *entry.get(),
            hash_map::Entry::Vacant(entry) => {
                let idx = self.tags.len() as u32;
                let mut tag = self.tags.grow()?;
                tag.set_key_idx(key_idx);
                tag.set_value_idx(val_idx);
                entry.insert(idx);
                idx
            }
        };

        let mut tag_index = self.tags_index.grow()?;
        tag_index.set_value(idx);

        Ok(())
    }

    fn next_index(&self) -> u32 {
        self.tags_index.len() as u32
    }

    fn close(self) {
        if let Err(e) = self.tags.close() {
            panic!("failed to close tags: {}", e);
        }
        if let Err(e) = self.tags_index.close() {
            panic!("failed to close tags index: {}", e);
        }
    }
}

/// adds all strings in a table to the lookup and returns a vectors of
/// references to be used instead
fn add_string_table(
    pbf_stringtable: &osmpbf::StringTable,
    stringtable: &mut StringTable,
) -> Result<Vec<u32>, Error> {
    let mut result = Vec::new();
    for x in &pbf_stringtable.s {
        let string = str::from_utf8(&x)?;
        result.push(stringtable.insert(string));
    }
    Ok(result)
}

fn serialize_dense_nodes(
    block: &osmpbf::PrimitiveBlock,
    nodes: &mut flatdata::ExternalVector<osmflat::Node>,
    nodes_id_to_idx: &mut ids::IdTableBuilder,
    stringtable: &mut StringTable,
    tags: &mut TagSerializer,
) -> Result<Stats, Error> {
    let mut stats = Stats::default();
    let string_refs = add_string_table(&block.stringtable, stringtable)?;
    for group in block.primitivegroup.iter() {
        let dense_nodes = group.dense.as_ref().unwrap();

        let granularity = block.granularity.unwrap_or(100);
        let lat_offset = block.lat_offset.unwrap_or(0);
        let lon_offset = block.lon_offset.unwrap_or(0);
        let mut lat = 0;
        let mut lon = 0;

        let mut tags_offset = 0;

        let mut id = 0;
        for i in 0..dense_nodes.id.len() {
            id += dense_nodes.id[i];

            let index = nodes_id_to_idx.insert(id as u64);
            assert_eq!(index as usize, nodes.len());

            let mut node = nodes.grow()?;
            node.set_id(id);

            lat += dense_nodes.lat[i];
            lon += dense_nodes.lon[i];
            node.set_lat(lat_offset + (i64::from(granularity) * lat));
            node.set_lon(lon_offset + (i64::from(granularity) * lon));

            if tags_offset < dense_nodes.keys_vals.len() {
                node.set_tag_first_idx(tags.next_index());
                loop {
                    let k = dense_nodes.keys_vals[tags_offset];
                    if k == 0 {
                        break; // separator
                    }
                    let v = dense_nodes.keys_vals[tags_offset + 1];
                    tags_offset += 2;
                    tags.serialize(string_refs[k as usize], string_refs[v as usize])?;
                }
            }
        }
        stats.num_nodes += dense_nodes.id.len();
    }
    Ok(stats)
}

fn serialize_ways(
    block: &osmpbf::PrimitiveBlock,
    nodes_id_to_idx: &ids::IdTable,
    ways: &mut flatdata::ExternalVector<osmflat::Way>,
    ways_id_to_idx: &mut ids::IdTableBuilder,
    stringtable: &mut StringTable,
    tags: &mut TagSerializer,
    nodes_index: &mut flatdata::ExternalVector<osmflat::NodeIndex>,
) -> Result<Stats, Error> {
    let mut stats = Stats::default();
    let string_refs = add_string_table(&block.stringtable, stringtable)?;
    for group in &block.primitivegroup {
        for pbf_way in &group.ways {
            let index = ways_id_to_idx.insert(pbf_way.id as u64);
            assert_eq!(index as usize, ways.len());

            let mut way = ways.grow()?;
            way.set_id(pbf_way.id);

            debug_assert_eq!(pbf_way.keys.len(), pbf_way.vals.len(), "invalid input data");
            way.set_tag_first_idx(tags.next_index());

            for i in 0..pbf_way.keys.len() {
                tags.serialize(
                    string_refs[pbf_way.keys[i] as usize],
                    string_refs[pbf_way.vals[i] as usize],
                )?;
            }

            // TODO: serialize info

            way.set_ref_first_idx(nodes_index.len() as u32);
            let mut node_ref = 0;
            for delta in &pbf_way.refs {
                node_ref += delta;
                let mut node_idx = nodes_index.grow()?;
                let idx = match nodes_id_to_idx.get(node_ref as u64) {
                    Some(idx) => idx,
                    None => {
                        stats.num_unresolved_node_ids += 1;
                        osmflat::INVALID_IDX
                    }
                };
                node_idx.set_value(idx);
            }
        }
        stats.num_ways += group.ways.len();
    }
    Ok(stats)
}

fn build_relations_index<'a, F: Read + Seek, I: 'a + Iterator<Item = &'a BlockIndex>>(
    reader: &mut F,
    block_index: I,
) -> Result<ids::IdTable, Error> {
    let mut result = ids::IdTableBuilder::new();
    result.skip(1); // Id 0 is reserved elsewhere
    for block_idx in block_index {
        let block: osmpbf::PrimitiveBlock = read_block(reader, &block_idx)?;
        for group in &block.primitivegroup {
            for relation in &group.relations {
                result.insert(relation.id as u64);
            }
        }
    }
    Ok(result.build())
}

fn serialize_relations(
    block: &osmpbf::PrimitiveBlock,
    nodes_id_to_idx: &ids::IdTable,
    ways_id_to_idx: &ids::IdTable,
    relations_id_to_idx: &ids::IdTable,
    stringtable: &mut StringTable,
    relations: &mut flatdata::ExternalVector<osmflat::Relation>,
    relation_members: &mut flatdata::MultiVector<osmflat::IndexType32, osmflat::RelationMembers>,
    tags: &mut TagSerializer,
) -> Result<Stats, Error> {
    let mut stats = Stats::default();
    let string_refs = add_string_table(&block.stringtable, stringtable)?;
    for group in &block.primitivegroup {
        for pbf_relation in &group.relations {
            let mut relation = relations.grow()?;
            relation.set_id(pbf_relation.id);

            debug_assert_eq!(
                pbf_relation.keys.len(),
                pbf_relation.vals.len(),
                "invalid input data"
            );
            relation.set_tag_first_idx(tags.next_index());
            for i in 0..pbf_relation.keys.len() {
                tags.serialize(
                    string_refs[pbf_relation.keys[i] as usize],
                    string_refs[pbf_relation.vals[i] as usize],
                )?;
            }

            // TODO: Serialized infos

            debug_assert!(
                pbf_relation.roles_sid.len() == pbf_relation.memids.len() &&
                pbf_relation.memids.len() == pbf_relation.types.len()
                "invalid input data"
            );

            let mut memid = 0;
            let mut members = relation_members.grow()?;
            for i in 0..pbf_relation.roles_sid.len() {
                memid += pbf_relation.memids[i];

                let member_type = osmpbf::relation::MemberType::from_i32(pbf_relation.types[i]);
                debug_assert!(member_type.is_some());

                match member_type.unwrap() {
                    osmpbf::relation::MemberType::Node => {
                        let idx = match nodes_id_to_idx.get(memid as u64) {
                            Some(idx) => idx,
                            None => {
                                stats.num_unresolved_node_ids += 1;
                                osmflat::INVALID_IDX
                            }
                        };

                        let mut member = members.add_node_member();
                        member.set_node_idx(idx);
                        member.set_role_idx(string_refs[pbf_relation.roles_sid[i] as usize]);
                    }
                    osmpbf::relation::MemberType::Way => {
                        let idx = match ways_id_to_idx.get(memid as u64) {
                            Some(idx) => idx,
                            None => {
                                stats.num_unresolved_way_ids += 1;
                                osmflat::INVALID_IDX
                            }
                        };

                        let mut member = members.add_way_member();
                        member.set_way_idx(idx);
                        member.set_role_idx(string_refs[pbf_relation.roles_sid[i] as usize]);
                    }
                    osmpbf::relation::MemberType::Relation => {
                        let idx = match relations_id_to_idx.get(memid as u64) {
                            Some(idx) => idx,
                            None => {
                                stats.num_unresolved_rel_ids += 1;
                                osmflat::INVALID_IDX
                            }
                        };

                        let mut member = members.add_relation_member();
                        member.set_relation_idx(idx);
                        member.set_role_idx(string_refs[pbf_relation.roles_sid[i] as usize]);
                    }
                }
            }
            stats.num_relations += 1;
        }
    }
    Ok(stats)
}

fn run() -> Result<(), Error> {
    let args = args::Args::from_args();
    stderrlog::new()
        .module(module_path!())
        .timestamp(stderrlog::Timestamp::Second)
        .verbosity(args.verbose as usize + 2)
        .init()
        .unwrap();

    let storage = FileResourceStorage::new(args.output.clone());
    let builder = osmflat::OsmBuilder::new(storage)?;

    // TODO: Would be nice not store all these strings in memory, but to flush them
    // from time to time to disk.
    let mut stringtable = StringTable::new();
    stringtable.push("");
    let mut tags = TagSerializer::new(&builder)?;
    let infos = builder.start_infos()?; // TODO: Actually put some data in here
    let mut nodes_index = builder.start_nodes_index()?;
    info!(
        "Initialized new osmflat archive at: {}",
        &args.output.display()
    );

    info!("Building index of PBF blocks...");
    let block_index = build_block_index(&args.input)?;

    // TODO: move out into a function
    let groups = block_index.into_iter().group_by(|b| b.block_type);
    let mut pbf_header = None;
    let mut pbf_nodes = None;
    let mut pbf_dense_nodes = None;
    let mut pbf_ways = None;
    let mut pbf_relations = None;
    for (block_type, blocks) in &groups {
        match block_type {
            BlockType::Header => pbf_header = Some(blocks),
            BlockType::Nodes => pbf_nodes = Some(blocks),
            BlockType::DenseNodes => pbf_dense_nodes = Some(blocks),
            BlockType::Ways => pbf_ways = Some(blocks),
            BlockType::Relations => pbf_relations = Some(blocks),
        }
    }
    info!("PBF block index built.");

    let mut file = File::open(args.input)?;

    // Serialize header
    let mut index = pbf_header.ok_or_else(|| format_err!("missing header block"))?;
    let idx = index.next();
    let pbf_header: osmpbf::HeaderBlock = read_block(&mut file, &idx.unwrap())?;
    serialize_header(&pbf_header, &builder, &mut stringtable)?;
    ensure!(
        index.next().is_none(),
        "found multiple header blocks, which is not supported."
    );
    info!("Header written.");

    // Serialize nodes
    // TODO: Implement!
    ensure!(
        pbf_nodes.is_none(),
        format_err!("found nodes, only dense nodes are supported now")
    );

    let mut stats = Stats::default();

    // Serialize dense nodes
    let mut nodes_id_to_idx = ids::IdTableBuilder::new();
    if let Some(index) = pbf_dense_nodes {
        let index: Vec<_> = index.collect();

        let mut pb = ProgressBar::new(index.len() as u64);
        pb.message("Converting dense nodes...");
        let mut nodes = builder.start_nodes()?;
        for idx in index {
            let block: osmpbf::PrimitiveBlock = read_block(&mut file, &idx)?;
            stats += serialize_dense_nodes(
                &block,
                &mut nodes,
                &mut nodes_id_to_idx,
                &mut stringtable,
                &mut tags,
            )?;
            pb.inc();
        }
        {
            let mut sentinel = nodes.grow()?;
            sentinel.set_tag_first_idx(tags.next_index());
        }
        nodes.close()?;
        pb.finish();
    }
    info!("Dense nodes converted.");
    let nodes_id_to_idx = nodes_id_to_idx.build();
    info!("Dense index build.");

    // Serialize ways
    let mut ways_id_to_idx = ids::IdTableBuilder::new();
    if let Some(index) = pbf_ways {
        let index: Vec<_> = index.collect();

        let mut pb = ProgressBar::new(index.len() as u64);
        pb.message("Converting ways...");

        let mut ways = builder.start_ways()?;
        ways.grow()?; // index 0 is reserved for invalid way
        ways_id_to_idx.skip(1);

        for idx in index {
            let block: osmpbf::PrimitiveBlock = read_block(&mut file, &idx)?;
            stats += serialize_ways(
                &block,
                &nodes_id_to_idx,
                &mut ways,
                &mut ways_id_to_idx,
                &mut stringtable,
                &mut tags,
                &mut nodes_index,
            )?;
            pb.inc();
        }
        {
            let mut sentinel = ways.grow()?;
            sentinel.set_tag_first_idx(tags.next_index());
            sentinel.set_ref_first_idx(nodes_index.len() as u32);
        }
        ways.close()?;
        pb.finish();
    };
    info!("Ways converted.");
    let ways_id_to_idx = ways_id_to_idx.build();
    info!("Way index build.");

    // Serialize relations
    if let Some(index) = pbf_relations {
        let index: Vec<_> = index.collect();

        info!("Building relations index...");

        // We need to build the index of relation ids first, since relations can refer
        // again to relations.
        let relations_id_to_idx = build_relations_index(&mut file, index.iter())?;
        info!("Relations index built.");

        let mut pb = ProgressBar::new(index.len() as u64);
        pb.message("Converting relations...");

        let mut relations = builder.start_relations()?;
        relations.grow()?; // index 0 is reserved for invalid relation

        let mut relation_members = builder.start_relation_members()?;
        relation_members.grow()?; // index 0 is ALSO reserved for invalid relation

        for idx in index {
            let block: osmpbf::PrimitiveBlock = read_block(&mut file, &idx)?;
            stats += serialize_relations(
                &block,
                &nodes_id_to_idx,
                &ways_id_to_idx,
                &relations_id_to_idx,
                &mut stringtable,
                &mut relations,
                &mut relation_members,
                &mut tags,
            )?;
            pb.inc();
        }
        {
            let mut sentinel = relations.grow()?;
            sentinel.set_tag_first_idx(tags.next_index());
        }

        relations.close()?;
        relation_members.close()?;
        pb.finish();
    };
    info!("Relations converted.");

    // Finalize data structures
    tags.close(); // drop the reference to stringtable

    info!("Writing stringtable to disk...");
    builder.set_stringtable(&stringtable.into_bytes())?;

    infos.close()?;
    nodes_index.close()?;

    info!("osmflat archive built.");

    println!("{}", stats);
    Ok(())
}

fn main() {
    if let Err(e) = run() {
        eprintln!("{}: {}", "Error".red(), e);
        std::process::exit(1);
    }
}<|MERGE_RESOLUTION|>--- conflicted
+++ resolved
@@ -47,7 +47,7 @@
     header_block: &osmpbf::HeaderBlock,
     builder: &osmflat::OsmBuilder,
     stringtable: &mut StringTable,
-) -> Result<(), io::Error> {
+) -> io::Result<()> {
     let mut header_buf = flatdata::StructBuf::<osmflat::Header>::new();
     let mut header = header_buf.get_mut();
 
@@ -103,14 +103,7 @@
 }
 
 impl<'a> TagSerializer<'a> {
-<<<<<<< HEAD
-    fn new(
-        builder: &'a osmflat::OsmBuilder,
-        stringtable: Rc<RefCell<StringTable>>,
-    ) -> Result<Self, io::Error> {
-=======
-    fn new(builder: &'a osmflat::OsmBuilder) -> Result<Self, Error> {
->>>>>>> bd19b851
+    fn new(builder: &'a osmflat::OsmBuilder) -> io::Result<Self> {
         Ok(Self {
             tags: builder.start_tags()?,
             tags_index: builder.start_tags_index()?,
