--- conflicted
+++ resolved
@@ -1,13 +1,3 @@
-<<<<<<< HEAD
-=======
-extern crate bresenham;
-extern crate failure;
-extern crate itertools;
-extern crate osmflat;
-extern crate png;
-extern crate structopt;
-
->>>>>>> 72718400
 use bresenham::Bresenham;
 use failure::Error;
 use itertools::Itertools;
