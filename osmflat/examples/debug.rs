--- conflicted
+++ resolved
@@ -15,26 +15,6 @@
 use std::path::PathBuf;
 use std::str::{self, Utf8Error};
 
-<<<<<<< HEAD
-/// Represents fixed point coordinates stored in OSM
-#[derive(Clone, Copy)]
-struct FixedI64(i64);
-
-impl FixedI64 {
-    fn value(self) -> f64 {
-        self.0 as f64 / COORD_SCALE as f64
-    }
-}
-
-impl fmt::Debug for FixedI64 {
-    fn fmt(&self, f: &mut fmt::Formatter) -> fmt::Result {
-        let value: f64 = self.value();
-        write!(f, "{value}")
-    }
-}
-
-=======
->>>>>>> 6c747405
 #[derive(Debug)]
 struct Header<'ar> {
     #[allow(unused)]
